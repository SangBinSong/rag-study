"""
RAG Study Chat App - Simple Chat UI following Streamlit best practices
"""
import streamlit as st
from langchain_openai import ChatOpenAI
from langchain_core.messages import (
    AIMessage,
    HumanMessage
)

from dotenv import load_dotenv

from module.simple_rag_chat import SimpleRAGChat
from module.vector_db import VectorDB

load_dotenv()

# Page config
st.set_page_config(
    page_title="RAG Chat Demo",
    page_icon="💬",
    layout="wide"
)

def initialize_session():
    """Initialize session state variables"""
    if "session_input" not in st.session_state:
        st.session_state.session_input = ""

@st.cache_resource
def get_rag_instance():
    return SimpleRAGChat(
        llm=ChatOpenAI(
<<<<<<< HEAD
            model="gpt-4.1-mini",
            temperature=0.1
=======
            model="gpt-4o-mini",
            temperature=0.1,
            streaming=True,
            max_tokens=1000,
            request_timeout=30
>>>>>>> feb5ef26
        ),
        vector_store=VectorDB(storage_path="./db/faiss"),
        summarizer_llm=ChatOpenAI(
            model="gpt-3.5-turbo",
            temperature=0.1,
            max_tokens=200,
            request_timeout=15
        )
    )

def main():
    st.title("💬 RAG Chat Demo")
    st.caption("🚀 문서 기반 질의응답 시스템")
    
    initialize_session()

    simple_rag = get_rag_instance();
    # Display chat messages from history on app rerun
    for message in simple_rag.get_history_list() :
        role = ""
        if isinstance(message, HumanMessage):
            role = "user"
        elif isinstance(message, AIMessage):
            role = "assistant"
        else:
            # 지원하지 않는 타입은 건너뛰거나 에러 처리
            continue

        with st.chat_message(role):
            st.markdown(message.content)

    # React to user input
    prompt = st.chat_input("메시지를 입력하세요...", disabled=st.session_state.session_input != "")

    if prompt:
        st.session_state.session_input = prompt
        # st.rerun() 제거 - 스트리밍 처리에서 직접 처리
    
    if st.session_state.session_input:
        with st.chat_message("user"):
            st.markdown(st.session_state.session_input)

        # 스트리밍 응답 처리
        with st.chat_message("assistant"):
            message_placeholder = st.empty()
            full_response = ""
            
            # 스트리밍 응답 생성
            try:
                for chunk in simple_rag.send_stream(st.session_state.session_input):
                    if chunk:  # 빈 청크가 아닌 경우만 처리
                        full_response += chunk
                        message_placeholder.markdown(full_response + "▌")

                # 최종 응답 표시 (커서 제거)
                message_placeholder.markdown(full_response)
                
            except Exception as e:
                message_placeholder.error(f"스트리밍 중 오류가 발생했습니다: {str(e)}")
        
        # 입력 초기화 후 페이지 새로고침
        st.session_state.session_input = ""
        st.rerun()
        
    # Sidebar with info
    with st.sidebar:
        st.header("ℹ️ 정보")
        
        # Clear chat button
        if st.button("🗑️ 대화 초기화", type="secondary", use_container_width=True):
            simple_rag.new_history_session()
            st.rerun()
        
        st.markdown("**현재 상태:**")
        if simple_rag.get_history_length():
            st.success(f"💬 {simple_rag.get_history_length()}개 메시지")
        else:
            st.info("대화를 시작해보세요!")
        
        st.markdown("---")
        
        st.markdown("**사용 가능한 질문 예시:**")
        example_questions = [
            "AI 도입 전략은 무엇인가요?",
            "공공부문의 디지털 전환에 대해 설명해주세요",
            "인공지능 정책의 주요 방향은?",
            "디지털 정부 혁신 방안은?"
        ]
        
        for question in example_questions:
            if st.button(f"💡 {question[:20]}...", key=f"example_{hash(question)}", use_container_width=True):
                # st.input에 입력된 내용을 초기화
                st.session_state.session_input = question
                st.rerun()
        
        st.markdown("---")
        
        st.markdown("**💡 팁:**")
        st.markdown(
            """
            - 구체적인 질문을 하면 더 정확한 답변을 받을 수 있습니다
            - 한 번에 하나의 주제에 대해 물어보세요
<<<<<<< HEAD
=======
            - 응답이 실시간으로 스트리밍됩니다
            - 문서 기반 RAG 시스템으로 정확한 답변을 제공합니다
>>>>>>> feb5ef26
            """
        )

if __name__ == "__main__":
    main()<|MERGE_RESOLUTION|>--- conflicted
+++ resolved
@@ -31,16 +31,11 @@
 def get_rag_instance():
     return SimpleRAGChat(
         llm=ChatOpenAI(
-<<<<<<< HEAD
-            model="gpt-4.1-mini",
-            temperature=0.1
-=======
             model="gpt-4o-mini",
             temperature=0.1,
             streaming=True,
             max_tokens=1000,
             request_timeout=30
->>>>>>> feb5ef26
         ),
         vector_store=VectorDB(storage_path="./db/faiss"),
         summarizer_llm=ChatOpenAI(
@@ -143,11 +138,8 @@
             """
             - 구체적인 질문을 하면 더 정확한 답변을 받을 수 있습니다
             - 한 번에 하나의 주제에 대해 물어보세요
-<<<<<<< HEAD
-=======
             - 응답이 실시간으로 스트리밍됩니다
             - 문서 기반 RAG 시스템으로 정확한 답변을 제공합니다
->>>>>>> feb5ef26
             """
         )
 
